/**
 * Copyright (c) Facebook, Inc. and its affiliates.
 *
 * This source code is licensed under the MIT license found in the
 * LICENSE file in the root directory of this source tree.
 */

import {Frame, BuildFrameOpts, OPCODES, GUID} from './types';
import {parseFrame, buildFrame, unmaskPayload, isCompleteFrame} from './frame';
import {Event} from '@romejs/events';
import crypto = require('crypto');

import url = require('url');

import http = require('http');

import net = require('net');

import {Reporter} from '@romejs/cli-reporter';

export function createKey(key: string): string {
  return crypto.createHash('sha1').update(`${key}${GUID}`).digest('base64');
}

type WebSocketType = 'client' | 'server';

export class WebSocketInterface {
  constructor(type: WebSocketType, socket: net.Socket, reporter?: Reporter) {
    // When a frame is set here then any additional continuation frames payloads will be appended
    this.unfinishedFrame = undefined;

    // When a frame is set here, all additional chunks will be appended until we reach the correct payloadLength
    this.incompleteFrame = undefined;

    this.reporter = reporter;
    this.socket = socket;
    this.alive = true;
    this.type = type;

    this.completeFrameEvent = new Event({name: 'WebSocketInterface.message'});
    this.errorEvent = new Event({name: 'WebSocketInterface.error'});
    this.endEvent = new Event({name: 'WebSocketInterface.end', serial: true});

    socket.on('data', (buff) => {
      this.addBuffer(buff);
    });

    socket.on('error', (err: NodeJS.ErrnoException) => {
      if (err.code === 'ECONNRESET') {
        this.endEvent.send();
      } else {
        this.errorEvent.send(err);
      }
    });

    socket.on('close', () => {
      this.end();
    });
  }

  alive: boolean;
  type: WebSocketType;
  incompleteFrame: undefined | Frame;
  unfinishedFrame: undefined | Frame;
  socket: net.Socket;
  reporter: undefined | Reporter;

  completeFrameEvent: Event<Frame, void>;
  errorEvent: Event<Error, void>;
  endEvent: Event<void, void>;

  end() {
    if (!this.alive) {
      return;
    }

    this.alive = false;
    this.endEvent.send();
    this.socket.end();
  }

  send(buff: string | Buffer) {
    if (typeof buff === 'string') {
      this.sendFrame({
        opcode: OPCODES.TEXT,
        fin: true,
        data: Buffer.from(buff),
      });
    } else if (buff instanceof Buffer) {
      this.sendFrame({
        opcode: OPCODES.BINARY,
        fin: true,
        data: buff,
      });
    } else {
      throw new Error("Don't know how to send this");
    }
  }

  sendJSON(val: unknown) {
    this.send(String(JSON.stringify(val)));
  }

  sendFrame(frameOpts: BuildFrameOpts) {
    if (this.reporter !== undefined) {
      this.reporter.info('Sending frame', {
        fin: frameOpts.fin,
        opcode: frameOpts.opcode,
        msg: frameOpts.data,
      });
    }
    this.socket.write(buildFrame(frameOpts, this.type === 'client'));
  }

  completeFrame(frame: Frame): void {
    // If we have an unfinished frame then only allow continuations
    const {unfinishedFrame} = this;
    if (unfinishedFrame !== undefined) {
      if (frame.opcode === OPCODES.CONTINUATION) {
        unfinishedFrame.payload = Buffer.concat([
          unfinishedFrame.payload,
          unmaskPayload(
            frame.payload,
            unfinishedFrame.mask,
            unfinishedFrame.payload.length,
          ),
        ]);

        if (frame.fin) {
          this.unfinishedFrame = undefined;
          this.completeFrame(unfinishedFrame);
        }
        return;
      } else {
        // Silently ignore the previous frame...
        this.unfinishedFrame = undefined;
        /*throw new Error(
          `We're waiting for a frame to finish so only allow continuation frames. Received frame: ${JSON.stringify(
            frame,
          )} Unfinished frame: ${JSON.stringify(unfinishedFrame)}`,
        );*/
      }
    }

    if (frame.fin) {
      if (frame.opcode === OPCODES.PING) {
        this.sendFrame({
          opcode: OPCODES.PONG,
          fin: true,
          data: frame.payload,
        });
      } else {
        // Trim off any excess payload
        let excess;
        if (frame.payload.length > frame.payloadLength) {
          excess = frame.payload.slice(frame.payloadLength);
          frame.payload = frame.payload.slice(0, frame.payloadLength);
        }

        if (this.reporter !== undefined) {
          this.reporter.info('Received complete frame', {
            opcode: frame.opcode,
            length: frame.payloadLength,
            msg: frame.payload,
          });
        }

        this.completeFrameEvent.send(frame);

        if (excess !== undefined) {
          this.addBuffer(excess);
        }
      }
    } else {
      this.unfinishedFrame = frame;
    }
  }

  addBufferToIncompleteFrame(incompleteFrame: Frame, buff: Buffer) {
    incompleteFrame.payload = Buffer.concat([
      incompleteFrame.payload,
      unmaskPayload(buff, incompleteFrame.mask, incompleteFrame.payload.length),
    ]);

    if (isCompleteFrame(incompleteFrame)) {
      this.incompleteFrame = undefined;
      this.completeFrame(incompleteFrame);
    }
  }

  addBuffer(buff: Buffer): void {
    // Check if we're still waiting for the rest of a payload
    const {incompleteFrame} = this;
    if (incompleteFrame !== undefined) {
      this.addBufferToIncompleteFrame(incompleteFrame, buff);
      return;
    }

    const frame = parseFrame(buff);

    if (isCompleteFrame(frame)) {
      // Frame has been completed!
      this.completeFrame(frame);
    } else {
      this.incompleteFrame = frame;
    }
  }
}

export async function createClient(rawUrl: string): Promise<WebSocketInterface> {
  const parts = url.parse(rawUrl);

<<<<<<< HEAD
  return new Promise(
      (resolve, reject) => {
        const key = crypto.randomBytes(16).toString('base64');
        const digest = createKey(key);

        const req = http.request({
          hostname: parts.hostname,
          port: parts.port,
          path: parts.path,
          method: 'GET',
          headers: {
            Connection: 'Upgrade',
            Upgrade: 'websocket',
            'Sec-WebSocket-Key': key,
            'Sec-WebSocket-Version': '13',
          },
        });
=======
  return new Promise((resolve, reject) => {
    const key = crypto.randomBytes(16).toString('base64');
    const digest = createKey(key);

    const req = http.request({
      hostname: parts.hostname,
      port: parts.port,
      path: parts.path,
      method: 'GET',
      headers: {
        Connection: 'Upgrade',
        Upgrade: 'websocket',
        'Sec-WebSocket-Key': key,
        'Sec-WebSocket-Version': '13',
      },
    });

    req.on('response', (res) => {
      if (res.statusCode && res.statusCode >= 400) {
        process.stderr.write(`Unexpected HTTP code: ${res.statusCode}\n`);
        res.pipe(process.stderr);
      } else {
        res.pipe(process.stderr);
      }
    });

    req.on('upgrade', (res, socket, head) => {
      if (res.headers['sec-websocket-accept'] !== digest) {
        socket.end();
        reject(new Error(
          `Digest mismatch ${digest} !== ${res.headers['sec-websocket-accept']}`,
        ));
        return;
      }
>>>>>>> b05e5132

        req.on('response', (res) => {
          if (res.statusCode && res.statusCode >= 400) {
            process.stderr.write(`Unexpected HTTP code: ${res.statusCode}\n`);
            res.pipe(process.stderr);
          } else {
            res.pipe(process.stderr);
          }
        });

        req.on(
          'upgrade',
          (res, socket, head) => {
            if (res.headers['sec-websocket-accept'] !== digest) {
              socket.end();
              reject(
                new Error(
                  `Digest mismatch ${digest} !== ${res.headers['sec-websocket-accept']}`,
                ),
              );
              return undefined;
            }

            const client = new WebSocketInterface('client', socket);
            //client.addBuffer(head);
            head;
            resolve(client);
          },
        );

        req.on('error', (err) => {
          reject(err);
        });

        req.end();
      },
    );
}<|MERGE_RESOLUTION|>--- conflicted
+++ resolved
@@ -210,7 +210,6 @@
 export async function createClient(rawUrl: string): Promise<WebSocketInterface> {
   const parts = url.parse(rawUrl);
 
-<<<<<<< HEAD
   return new Promise(
       (resolve, reject) => {
         const key = crypto.randomBytes(16).toString('base64');
@@ -228,42 +227,6 @@
             'Sec-WebSocket-Version': '13',
           },
         });
-=======
-  return new Promise((resolve, reject) => {
-    const key = crypto.randomBytes(16).toString('base64');
-    const digest = createKey(key);
-
-    const req = http.request({
-      hostname: parts.hostname,
-      port: parts.port,
-      path: parts.path,
-      method: 'GET',
-      headers: {
-        Connection: 'Upgrade',
-        Upgrade: 'websocket',
-        'Sec-WebSocket-Key': key,
-        'Sec-WebSocket-Version': '13',
-      },
-    });
-
-    req.on('response', (res) => {
-      if (res.statusCode && res.statusCode >= 400) {
-        process.stderr.write(`Unexpected HTTP code: ${res.statusCode}\n`);
-        res.pipe(process.stderr);
-      } else {
-        res.pipe(process.stderr);
-      }
-    });
-
-    req.on('upgrade', (res, socket, head) => {
-      if (res.headers['sec-websocket-accept'] !== digest) {
-        socket.end();
-        reject(new Error(
-          `Digest mismatch ${digest} !== ${res.headers['sec-websocket-accept']}`,
-        ));
-        return;
-      }
->>>>>>> b05e5132
 
         req.on('response', (res) => {
           if (res.statusCode && res.statusCode >= 400) {
@@ -284,7 +247,7 @@
                   `Digest mismatch ${digest} !== ${res.headers['sec-websocket-accept']}`,
                 ),
               );
-              return undefined;
+              return;
             }
 
             const client = new WebSocketInterface('client', socket);
