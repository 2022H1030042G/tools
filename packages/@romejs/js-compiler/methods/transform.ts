--- conflicted
+++ resolved
@@ -5,13 +5,8 @@
  * LICENSE file in the root directory of this source tree.
  */
 
-<<<<<<< HEAD
-import {Program} from '@romejs/js-ast';
+import {Program, program} from '@romejs/js-ast';
 import {Diagnostics, DiagnosticSuppressions} from '@romejs/diagnostics';
-=======
-import {Program, program} from '@romejs/js-ast';
-import {PartialDiagnostics, DiagnosticSuppressions} from '@romejs/diagnostics';
->>>>>>> c3881807
 import {TransformRequest, TransformVisitors} from '../types';
 import {stageTransforms, stageOrder, hookVisitors} from '../transforms/index';
 import {Cache} from '@romejs/js-compiler';
