--- conflicted
+++ resolved
@@ -10,11 +10,8 @@
 import {parseJS} from '@romejs/js-parser';
 import {createUnknownFilePath} from '@romejs/path';
 import {DEFAULT_PROJECT_CONFIG, ProjectConfig} from '@romejs/project';
-<<<<<<< HEAD
 import {PartialDiagnostic} from '@romejs/diagnostics/types';
-=======
 import {ConstSourceType} from '@romejs/js-ast';
->>>>>>> 4d5a99ce
 
 const LINT_ENABLED_FORMAT_DISABLED_CONFIG: ProjectConfig = {
   ...DEFAULT_PROJECT_CONFIG,
@@ -273,7 +270,6 @@
   ]);
 });
 
-<<<<<<< HEAD
 test('no function reassignment', async t => {
   function checkCategory(diagnostic: PartialDiagnostic): Boolean {
     return diagnostic.category === 'lint/noFunctionAssign';
@@ -314,7 +310,8 @@
     );
     t.truthy(diagnostics.find(checkCategory));
   });
-=======
+});
+
 test('no duplicated args allowed', async t => {
   const duplicatedArgs = await testLint(
     `
@@ -564,5 +561,4 @@
   );
 
   t.snapshot(badRes.diagnostics);
->>>>>>> 4d5a99ce
 });